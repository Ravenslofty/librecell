##
## Copyright (c) 2019 Thomas Kramer.
## 
## This file is part of librecell-layout 
## (see https://codeberg.org/tok/librecell/src/branch/master/librecell-layout).
## 
## This program is free software: you can redistribute it and/or modify
## it under the terms of the CERN Open Hardware License (CERN OHL-S) as it will be published
## by the CERN, either version 2.0 of the License, or
## (at your option) any later version.
## 
## This program is distributed in the hope that it will be useful,
## but WITHOUT ANY WARRANTY; without even the implied warranty of
## MERCHANTABILITY or FITNESS FOR A PARTICULAR PURPOSE.  See the
## CERN Open Hardware License for more details.
## 
## You should have received a copy of the CERN Open Hardware License
## along with this program. If not, see <http://ohwr.org/licenses/>.
## 
## 
##
import networkx as nx

l_active = 'active'
l_nwell = 'nwell'
l_pwell = 'pwell'
l_poly = 'poly'
l_poly_label = 'poly_label'
l_diff_contact = 'diff_contact'
l_poly_contact = 'poly_contact'
l_metal1 = 'metal1'
l_metal1_label = 'metal1_label'
l_metal1_pin = 'metal1_pin'
l_via1 = 'via1'
l_metal2 = 'metal2'
l_metal2_label = 'metal2_label'
l_metal2_pin = 'metal2_pin'
l_abutment_box = 'abutment_box'

layermap = {
    l_nwell: (1, 0),
<<<<<<< HEAD
    l_active: (2, 0),
    l_poly: (3, 0),
    l_poly_label: (3, 1),
    l_diff_contact: (4, 0),
    l_poly_contact: (5, 0),
    l_metal1: (6, 0),
    l_metal1_label: (6, 1),
    l_metal1_pin: (6, 2),
    l_via1: (7, 0),
    l_metal2: (8, 0),
    l_metal2_label: (8, 1),
    l_metal2_pin: (8, 2),
=======
    l_pwell: (2, 0),
    l_active: (3, 0),
    l_poly: (4, 0),
    l_diff_contact: (5, 0),
    l_poly_contact: (6, 0),
    l_metal1: (7, 0),
    l_metal1_label: (7, 1),
    l_metal1_pin: (7, 2),
    l_via1: (8, 0),
    l_metal2: (9, 0),
    l_metal2_label: (9, 1),
    l_metal2_pin: (9, 2),
>>>>>>> 8047e0b4
    l_abutment_box: (100, 0)
}

layermap_reverse = {v: k for k, v in layermap.items()}

via_layers = nx.Graph()
via_layers.add_edge(l_active, l_metal1, layer=l_diff_contact)
via_layers.add_edge(l_poly, l_metal1, layer=l_poly_contact)
via_layers.add_edge(l_metal1, l_metal2, layer=l_via1)<|MERGE_RESOLUTION|>--- conflicted
+++ resolved
@@ -39,20 +39,6 @@
 
 layermap = {
     l_nwell: (1, 0),
-<<<<<<< HEAD
-    l_active: (2, 0),
-    l_poly: (3, 0),
-    l_poly_label: (3, 1),
-    l_diff_contact: (4, 0),
-    l_poly_contact: (5, 0),
-    l_metal1: (6, 0),
-    l_metal1_label: (6, 1),
-    l_metal1_pin: (6, 2),
-    l_via1: (7, 0),
-    l_metal2: (8, 0),
-    l_metal2_label: (8, 1),
-    l_metal2_pin: (8, 2),
-=======
     l_pwell: (2, 0),
     l_active: (3, 0),
     l_poly: (4, 0),
@@ -65,7 +51,6 @@
     l_metal2: (9, 0),
     l_metal2_label: (9, 1),
     l_metal2_pin: (9, 2),
->>>>>>> 8047e0b4
     l_abutment_box: (100, 0)
 }
 
